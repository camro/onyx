import {
  AxeroIcon,
  BookstackIcon,
  ClickupIcon,
  ConfluenceIcon,
  DiscourseIcon,
  Document360Icon,
  DropboxIcon,
  FileIcon,
  GithubIcon,
  GitlabIcon,
  GlobeIcon,
  GmailIcon,
  GongIcon,
  GoogleDriveIcon,
  GoogleSitesIcon,
  GuruIcon,
  HubSpotIcon,
  JiraIcon,
  LinearIcon,
  LoopioIcon,
  NotionIcon,
  ProductboardIcon,
  R2Icon,
  SalesforceIcon,
  SharepointIcon,
  TeamsIcon,
  SlabIcon,
  ZendeskIcon,
  ZulipIcon,
  MediaWikiIcon,
  WikipediaIcon,
  AsanaIcon,
  S3Icon,
  OCIStorageIcon,
  GoogleStorageIcon,
  ColorSlackIcon,
  XenforoIcon,
<<<<<<< HEAD
  ColorDiscordIcon,
=======
  FreshdeskIcon,
  FirefliesIcon,
>>>>>>> 645e7e82
} from "@/components/icons/icons";
import { ValidSources } from "./types";
import {
  DanswerDocument,
  SourceCategory,
  SourceMetadata,
} from "./search/interfaces";
import { Persona } from "@/app/admin/assistants/interfaces";

interface PartialSourceMetadata {
  icon: React.FC<{ size?: number; className?: string }>;
  displayName: string;
  category: SourceCategory;
  docs?: string;
}

type SourceMap = {
  [K in ValidSources]: PartialSourceMetadata;
};

const SOURCE_METADATA_MAP: SourceMap = {
  web: {
    icon: GlobeIcon,
    displayName: "Web",
    category: SourceCategory.Other,
    docs: "https://docs.danswer.dev/connectors/web",
  },
  file: {
    icon: FileIcon,
    displayName: "File",
    category: SourceCategory.Storage,
    docs: "https://docs.danswer.dev/connectors/file",
  },
  slack: {
    icon: ColorSlackIcon,
    displayName: "Slack",
    category: SourceCategory.Messaging,
    docs: "https://docs.danswer.dev/connectors/slack",
  },
  discord: {
    icon: ColorDiscordIcon,
    displayName: "Discord",
    category: SourceCategory.Messaging,
    docs: "https://docs.danswer.dev/connectors/slack",
  },
  gmail: {
    icon: GmailIcon,
    displayName: "Gmail",
    category: SourceCategory.Messaging,
    docs: "https://docs.danswer.dev/connectors/gmail/overview",
  },
  google_drive: {
    icon: GoogleDriveIcon,
    displayName: "Google Drive",
    category: SourceCategory.Storage,
    docs: "https://docs.danswer.dev/connectors/google_drive/overview",
  },
  github: {
    icon: GithubIcon,
    displayName: "Github",
    category: SourceCategory.CodeRepository,
    docs: "https://docs.danswer.dev/connectors/github",
  },
  gitlab: {
    icon: GitlabIcon,
    displayName: "Gitlab",
    category: SourceCategory.CodeRepository,
    docs: "https://docs.danswer.dev/connectors/gitlab",
  },
  confluence: {
    icon: ConfluenceIcon,
    displayName: "Confluence",
    category: SourceCategory.Wiki,
    docs: "https://docs.danswer.dev/connectors/confluence",
  },
  jira: {
    icon: JiraIcon,
    displayName: "Jira",
    category: SourceCategory.ProjectManagement,
    docs: "https://docs.danswer.dev/connectors/jira",
  },
  notion: {
    icon: NotionIcon,
    displayName: "Notion",
    category: SourceCategory.Wiki,
    docs: "https://docs.danswer.dev/connectors/notion",
  },
  zendesk: {
    icon: ZendeskIcon,
    displayName: "Zendesk",
    category: SourceCategory.CustomerSupport,
    docs: "https://docs.danswer.dev/connectors/zendesk",
  },
  gong: {
    icon: GongIcon,
    displayName: "Gong",
    category: SourceCategory.Other,
    docs: "https://docs.danswer.dev/connectors/gong",
  },
  linear: {
    icon: LinearIcon,
    displayName: "Linear",
    category: SourceCategory.ProjectManagement,
    docs: "https://docs.danswer.dev/connectors/linear",
  },
  productboard: {
    icon: ProductboardIcon,
    displayName: "Productboard",
    category: SourceCategory.ProjectManagement,
    docs: "https://docs.danswer.dev/connectors/productboard",
  },
  slab: {
    icon: SlabIcon,
    displayName: "Slab",
    category: SourceCategory.Wiki,
    docs: "https://docs.danswer.dev/connectors/slab",
  },
  zulip: {
    icon: ZulipIcon,
    displayName: "Zulip",
    category: SourceCategory.Messaging,
    docs: "https://docs.danswer.dev/connectors/zulip",
  },
  guru: {
    icon: GuruIcon,
    displayName: "Guru",
    category: SourceCategory.Wiki,
    docs: "https://docs.danswer.dev/connectors/guru",
  },
  hubspot: {
    icon: HubSpotIcon,
    displayName: "HubSpot",
    category: SourceCategory.CustomerSupport,
    docs: "https://docs.danswer.dev/connectors/hubspot",
  },
  document360: {
    icon: Document360Icon,
    displayName: "Document360",
    category: SourceCategory.Wiki,
    docs: "https://docs.danswer.dev/connectors/document360",
  },
  bookstack: {
    icon: BookstackIcon,
    displayName: "BookStack",
    category: SourceCategory.Wiki,
    docs: "https://docs.danswer.dev/connectors/bookstack",
  },
  google_sites: {
    icon: GoogleSitesIcon,
    displayName: "Google Sites",
    category: SourceCategory.Wiki,
    docs: "https://docs.danswer.dev/connectors/google_sites",
  },
  loopio: {
    icon: LoopioIcon,
    displayName: "Loopio",
    category: SourceCategory.Other,
  },
  dropbox: {
    icon: DropboxIcon,
    displayName: "Dropbox",
    category: SourceCategory.Storage,
    docs: "https://docs.danswer.dev/connectors/dropbox",
  },
  salesforce: {
    icon: SalesforceIcon,
    displayName: "Salesforce",
    category: SourceCategory.CustomerSupport,
    docs: "https://docs.danswer.dev/connectors/salesforce",
  },
  sharepoint: {
    icon: SharepointIcon,
    displayName: "Sharepoint",
    category: SourceCategory.Storage,
    docs: "https://docs.danswer.dev/connectors/sharepoint",
  },
  teams: {
    icon: TeamsIcon,
    displayName: "Teams",
    category: SourceCategory.Messaging,
    docs: "https://docs.danswer.dev/connectors/teams",
  },
  discourse: {
    icon: DiscourseIcon,
    displayName: "Discourse",
    category: SourceCategory.Messaging,
    docs: "https://docs.danswer.dev/connectors/discourse",
  },
  axero: {
    icon: AxeroIcon,
    displayName: "Axero",
    category: SourceCategory.Wiki,
    docs: "https://docs.danswer.dev/connectors/axero",
  },
  wikipedia: {
    icon: WikipediaIcon,
    displayName: "Wikipedia",
    category: SourceCategory.Wiki,
    docs: "https://docs.danswer.dev/connectors/wikipedia",
  },
  asana: {
    icon: AsanaIcon,
    displayName: "Asana",
    category: SourceCategory.ProjectManagement,
    docs: "https://docs.danswer.dev/connectors/asana",
  },
  mediawiki: {
    icon: MediaWikiIcon,
    displayName: "MediaWiki",
    category: SourceCategory.Wiki,
    docs: "https://docs.danswer.dev/connectors/mediawiki",
  },
  clickup: {
    icon: ClickupIcon,
    displayName: "Clickup",
    category: SourceCategory.ProjectManagement,
    docs: "https://docs.danswer.dev/connectors/clickup",
  },
  s3: {
    icon: S3Icon,
    displayName: "S3",
    category: SourceCategory.Storage,
    docs: "https://docs.danswer.dev/connectors/s3",
  },
  r2: {
    icon: R2Icon,
    displayName: "R2",
    category: SourceCategory.Storage,
    docs: "https://docs.danswer.dev/connectors/r2",
  },
  oci_storage: {
    icon: OCIStorageIcon,
    displayName: "Oracle Storage",
    category: SourceCategory.Storage,
    docs: "https://docs.danswer.dev/connectors/oci_storage",
  },
  google_cloud_storage: {
    icon: GoogleStorageIcon,
    displayName: "Google Storage",
    category: SourceCategory.Storage,
    docs: "https://docs.danswer.dev/connectors/google_storage",
  },
  xenforo: {
    icon: XenforoIcon,
    displayName: "Xenforo",
    category: SourceCategory.Messaging,
  },
  ingestion_api: {
    icon: GlobeIcon,
    displayName: "Ingestion",
    category: SourceCategory.Other,
  },
  freshdesk: {
    icon: FreshdeskIcon,
    displayName: "Freshdesk",
    category: SourceCategory.CustomerSupport,
    docs: "https://docs.danswer.dev/connectors/freshdesk",
  },
  fireflies: {
    icon: FirefliesIcon,
    displayName: "Fireflies",
    category: SourceCategory.Other,
    docs: "https://docs.danswer.dev/connectors/fireflies",
  },
  // currently used for the Internet Search tool docs, which is why
  // a globe is used
  not_applicable: {
    icon: GlobeIcon,
    displayName: "Not Applicable",
    category: SourceCategory.Other,
  },
} as SourceMap;

function fillSourceMetadata(
  partialMetadata: PartialSourceMetadata,
  internalName: ValidSources
): SourceMetadata {
  return {
    internalName: internalName,
    ...partialMetadata,
    adminUrl: `/admin/connectors/${internalName}`,
  };
}

export function getSourceMetadata(sourceType: ValidSources): SourceMetadata {
  const response = fillSourceMetadata(
    SOURCE_METADATA_MAP[sourceType],
    sourceType
  );

  return response;
}

export function listSourceMetadata(): SourceMetadata[] {
  /* This gives back all the viewable / common sources, primarily for 
  display in the Add Connector page */
  const entries = Object.entries(SOURCE_METADATA_MAP)
    .filter(
      ([source, _]) => source !== "not_applicable" && source != "ingestion_api"
    )
    .map(([source, metadata]) => {
      return fillSourceMetadata(metadata, source as ValidSources);
    });
  return entries;
}

export function getSourceDocLink(sourceType: ValidSources): string | null {
  return SOURCE_METADATA_MAP[sourceType].docs || null;
}
export const isValidSource = (sourceType: string) => {
  return Object.keys(SOURCE_METADATA_MAP).includes(sourceType);
};

export function getSourceDisplayName(sourceType: ValidSources): string | null {
  return getSourceMetadata(sourceType).displayName;
}

export function getSourceMetadataForSources(sources: ValidSources[]) {
  return sources.map((source) => getSourceMetadata(source));
}

export function getSourcesForPersona(persona: Persona): ValidSources[] {
  const personaSources: ValidSources[] = [];
  persona.document_sets.forEach((documentSet) => {
    documentSet.cc_pair_descriptors.forEach((ccPair) => {
      if (!personaSources.includes(ccPair.connector.source)) {
        personaSources.push(ccPair.connector.source);
      }
    });
  });
  return personaSources;
}<|MERGE_RESOLUTION|>--- conflicted
+++ resolved
@@ -36,12 +36,9 @@
   GoogleStorageIcon,
   ColorSlackIcon,
   XenforoIcon,
-<<<<<<< HEAD
   ColorDiscordIcon,
-=======
   FreshdeskIcon,
   FirefliesIcon,
->>>>>>> 645e7e82
 } from "@/components/icons/icons";
 import { ValidSources } from "./types";
 import {
