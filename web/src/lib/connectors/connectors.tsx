--- conflicted
+++ resolved
@@ -1048,7 +1048,6 @@
     ],
     advanced_values: [],
   },
-<<<<<<< HEAD
   discord: {
     description: "Configure Discord connector",
     values: [],
@@ -1072,7 +1071,7 @@
         transform: (values) => values.map((value) => value.trim()),
       },
     ],
-=======
+  },
   freshdesk: {
     description: "Configure Freshdesk connector",
     values: [],
@@ -1082,7 +1081,6 @@
     description: "Configure Fireflies connector",
     values: [],
     advanced_values: [],
->>>>>>> 645e7e82
   },
 };
 export function createConnectorInitialValues(
