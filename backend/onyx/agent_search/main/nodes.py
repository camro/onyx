--- conflicted
+++ resolved
@@ -1,18 +1,13 @@
-<<<<<<< HEAD
+import json
+import re
+from datetime import datetime
 from typing import Any
 from typing import cast
 
 from langchain_core.callbacks.manager import dispatch_custom_event
 from langchain_core.messages import HumanMessage
 from langchain_core.messages import merge_content
-=======
-import json
-import re
-from datetime import datetime
-
-from langchain_core.messages import HumanMessage
 from langchain_core.messages import merge_message_runs
->>>>>>> d35aa1ea
 
 from onyx.agent_search.answer_question.states import AnswerQuestionOutput
 from onyx.agent_search.answer_question.states import QuestionAnswerResults
@@ -56,9 +51,19 @@
 from onyx.agent_search.shared_graph_utils.prompts import (
     INITIAL_RAG_PROMPT_NO_SUB_QUESTIONS,
 )
-<<<<<<< HEAD
+from onyx.agent_search.shared_graph_utils.prompts import REVISED_RAG_PROMPT
+from onyx.agent_search.shared_graph_utils.prompts import (
+    REVISED_RAG_PROMPT_NO_SUB_QUESTIONS,
+)
+from onyx.agent_search.shared_graph_utils.prompts import SUB_QUESTION_ANSWER_TEMPLATE
 from onyx.agent_search.shared_graph_utils.utils import format_docs
+from onyx.agent_search.shared_graph_utils.utils import format_entity_term_extraction
+from onyx.agent_search.shared_graph_utils.utils import get_persona_prompt
 from onyx.chat.models import SubQuestion
+from onyx.db.chat import log_agent_metrics
+from onyx.utils.logger import setup_logger
+
+logger = setup_logger()
 
 
 def dispatch_subquestion(sub_question_part: str, subq_id: int) -> None:
@@ -81,29 +86,7 @@
         raise ValueError(
             "chat_session_id and message_id must be provided for agent search"
         )
-=======
-from onyx.agent_search.shared_graph_utils.prompts import REVISED_RAG_PROMPT
-from onyx.agent_search.shared_graph_utils.prompts import (
-    REVISED_RAG_PROMPT_NO_SUB_QUESTIONS,
-)
-from onyx.agent_search.shared_graph_utils.prompts import SUB_QUESTION_ANSWER_TEMPLATE
-from onyx.agent_search.shared_graph_utils.utils import clean_and_parse_list_string
-from onyx.agent_search.shared_graph_utils.utils import format_docs
-from onyx.agent_search.shared_graph_utils.utils import format_entity_term_extraction
-from onyx.agent_search.shared_graph_utils.utils import get_persona_prompt
-from onyx.db.chat import log_agent_metrics
-from onyx.utils.logger import setup_logger
-
-logger = setup_logger()
-
-
-def main_decomp_base(state: MainState) -> BaseDecompUpdate:
     agent_start_time = datetime.now()
-
-    question = state["search_request"].query
-    get_persona_prompt(state["search_request"].persona)
->>>>>>> d35aa1ea
-
     msg = [
         HumanMessage(
             content=INITIAL_DECOMPOSITION_PROMPT_QUESTIONS.format(question=question),
@@ -246,12 +229,8 @@
 def generate_initial_answer(state: MainState) -> InitialAnswerUpdate:
     logger.info("---GENERATE INITIAL---")
 
-<<<<<<< HEAD
     question = state["config"].search_request.query
-=======
-    question = state["search_request"].query
-    persona_prompt = get_persona_prompt(state["search_request"].persona)
->>>>>>> d35aa1ea
+    persona_prompt = get_persona_prompt(state["config"].search_request.persona)
     sub_question_docs = state["documents"]
     all_original_question_documents = state["all_original_question_documents"]
 
@@ -331,11 +310,7 @@
 
     logger.info(f"\n\n---INITIAL AGENT ANSWER START---\n\n Answer:\n Agent: {answer}")
 
-<<<<<<< HEAD
-    print(f"\n\nSub-Questions:\n\n{sub_question_answer_str}\n\nStats:\n\n")
-=======
-    logger.info(f"\n\nSub-Questions:\n\n{sub_question_answer_str}\n\nStas:\n\n")
->>>>>>> d35aa1ea
+    logger.info(f"\n\nSub-Questions:\n\n{sub_question_answer_str}\n\nStats:\n\n")
 
     if initial_agent_stats:
         logger.info(initial_agent_stats.original_question)
@@ -399,7 +374,7 @@
     logger.info("---GENERATE ENTITIES & TERMS---")
 
     # first four lines duplicates from generate_initial_answer
-    question = state["search_request"].query
+    question = state["config"].search_request.query
     sub_question_docs = state["documents"]
     all_original_question_documents = state["all_original_question_documents"]
     relevant_docs = dedup_inference_sections(
@@ -546,8 +521,8 @@
 def generate_refined_answer(state: MainState) -> RefinedAnswerUpdate:
     logger.info("---GENERATE REFINED ANSWER---")
 
-    question = state["search_request"].query
-    persona_prompt = get_persona_prompt(state["search_request"].persona)
+    question = state["config"].search_request.query
+    persona_prompt = get_persona_prompt(state["config"].search_request.persona)
 
     initial_documents = state["documents"]
     revised_documents = state["follow_up_documents"]
@@ -738,7 +713,7 @@
 
     agent_refined_start_time = datetime.now()
 
-    question = state["search_request"].query
+    question = state["config"].search_request.query
     base_answer = state["initial_answer"]
 
     # get the entity term extraction dict and properly format it
@@ -860,8 +835,8 @@
         additional_metrics=AgentAdditionalMetrics(),
     )
 
-    if state["search_request"].persona:
-        persona_id = state["search_request"].persona.id
+    if state["config"].search_request.persona:
+        persona_id = state["config"].search_request.persona.id
     else:
         persona_id = None
 
