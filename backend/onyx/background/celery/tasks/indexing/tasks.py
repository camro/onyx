--- conflicted
+++ resolved
@@ -1,4 +1,3 @@
-import multiprocessing
 import os
 import sys
 import time
@@ -582,7 +581,6 @@
     cc_pair_id: int,
     search_settings_id: int,
     tenant_id: str | None,
-<<<<<<< HEAD
     is_ee: bool,
 ) -> int | None:
     """Just wraps connector_indexing_task so we can log any exceptions before
@@ -635,17 +633,6 @@
         f"Indexing watchdog - starting: attempt={index_attempt_id} "
         f"cc_pair={cc_pair_id} "
         f"search_settings={search_settings_id}"
-=======
-) -> None:
-    """celery tasks are forked, but forking is unstable.
-    This is a thread that proxies work to a spawned task."""
-
-    task_logger.info(
-        f"Indexing watchdog - starting: attempt={index_attempt_id} "
-        f"cc_pair={cc_pair_id} "
-        f"search_settings={search_settings_id} "
-        f"mp_start_method={multiprocessing.get_start_method()}"
->>>>>>> 5f462056
     )
 
     if not self.request.id:
@@ -799,6 +786,7 @@
 
 @shared_task(
     name=OnyxCeleryTask.CLOUD_CHECK_FOR_INDEXING,
+    trail=False,
     bind=True,
 )
 def cloud_check_for_indexing(self: Task) -> bool | None:
