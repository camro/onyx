from sqlalchemy.orm import Session

from danswer.db.enums import AccessType
from danswer.db.models import ConnectorCredentialPair
from danswer.db.tasks import check_task_is_live_and_not_timed_out
from danswer.db.tasks import get_latest_task
from danswer.utils.logger import setup_logger
from ee.danswer.background.task_name_builders import name_chat_ttl_task
<<<<<<< HEAD
from ee.danswer.background.task_name_builders import name_sync_external_permissions_task
=======
from ee.danswer.background.task_name_builders import (
    name_sync_external_doc_permissions_task,
)
from ee.danswer.background.task_name_builders import (
    name_sync_external_group_permissions_task,
)
>>>>>>> b3c367d0

logger = setup_logger()


def should_perform_chat_ttl_check(
    retention_limit_days: int | None, db_session: Session
) -> bool:
    # TODO: make this a check for None and add behavior for 0 day TTL
    if not retention_limit_days:
        return False

    task_name = name_chat_ttl_task(retention_limit_days)
    latest_task = get_latest_task(task_name, db_session)
    if not latest_task:
        return True

    if latest_task and check_task_is_live_and_not_timed_out(latest_task, db_session):
        logger.debug(f"{task_name} is already being performed. Skipping.")
        return False
    return True


def should_perform_external_doc_permissions_check(
    cc_pair: ConnectorCredentialPair, db_session: Session
) -> bool:
    if cc_pair.access_type != AccessType.SYNC:
        return False

    task_name = name_sync_external_doc_permissions_task(cc_pair_id=cc_pair.id)

    latest_task = get_latest_task(task_name, db_session)
    if not latest_task:
        return True

    if check_task_is_live_and_not_timed_out(latest_task, db_session):
        logger.debug(f"{task_name} is already being performed. Skipping.")
        return False

<<<<<<< HEAD
=======
    return True


def should_perform_external_group_permissions_check(
    cc_pair: ConnectorCredentialPair, db_session: Session
) -> bool:
    if cc_pair.access_type != AccessType.SYNC:
        return False

    task_name = name_sync_external_group_permissions_task(cc_pair_id=cc_pair.id)

    latest_task = get_latest_task(task_name, db_session)
    if not latest_task:
        return True

    if check_task_is_live_and_not_timed_out(latest_task, db_session):
        logger.debug(f"{task_name} is already being performed. Skipping.")
        return False

>>>>>>> b3c367d0
    return True<|MERGE_RESOLUTION|>--- conflicted
+++ resolved
@@ -6,16 +6,12 @@
 from danswer.db.tasks import get_latest_task
 from danswer.utils.logger import setup_logger
 from ee.danswer.background.task_name_builders import name_chat_ttl_task
-<<<<<<< HEAD
-from ee.danswer.background.task_name_builders import name_sync_external_permissions_task
-=======
 from ee.danswer.background.task_name_builders import (
     name_sync_external_doc_permissions_task,
 )
 from ee.danswer.background.task_name_builders import (
     name_sync_external_group_permissions_task,
 )
->>>>>>> b3c367d0
 
 logger = setup_logger()
 
@@ -54,8 +50,6 @@
         logger.debug(f"{task_name} is already being performed. Skipping.")
         return False
 
-<<<<<<< HEAD
-=======
     return True
 
 
@@ -75,5 +69,4 @@
         logger.debug(f"{task_name} is already being performed. Skipping.")
         return False
 
->>>>>>> b3c367d0
     return True