from datetime import datetime
from datetime import timezone
from typing import Any

from sqlalchemy.orm import Session

from danswer.background.celery.celery_redis import RedisConnectorDeletion
from danswer.background.task_utils import name_cc_prune_task
from danswer.configs.app_configs import ALLOW_SIMULTANEOUS_PRUNING
from danswer.configs.app_configs import MAX_PRUNING_DOCUMENT_RETRIEVAL_PER_MINUTE
from danswer.connectors.cross_connector_utils.rate_limit_wrapper import (
    rate_limit_builder,
)
from danswer.connectors.interfaces import BaseConnector
from danswer.connectors.interfaces import IdConnector
from danswer.connectors.interfaces import LoadConnector
from danswer.connectors.interfaces import PollConnector
from danswer.connectors.models import Document
from danswer.db.connector_credential_pair import get_connector_credential_pair
from danswer.db.engine import get_db_current_time
from danswer.db.enums import TaskStatus
from danswer.db.models import Connector
from danswer.db.models import Credential
from danswer.db.models import TaskQueueState
from danswer.db.tasks import check_task_is_live_and_not_timed_out
from danswer.db.tasks import get_latest_task
from danswer.db.tasks import get_latest_task_by_type
from danswer.redis.redis_pool import get_redis_client
from danswer.server.documents.models import DeletionAttemptSnapshot
from danswer.utils.logger import setup_logger


logger = setup_logger()


def _get_deletion_status(
    connector_id: int, credential_id: int, db_session: Session
) -> TaskQueueState | None:
    """We no longer store TaskQueueState in the DB for a deletion attempt.
    This function populates TaskQueueState by just checking redis.
    """
    cc_pair = get_connector_credential_pair(
        connector_id=connector_id, credential_id=credential_id, db_session=db_session
    )
    if not cc_pair:
        return None

    rcd = RedisConnectorDeletion(cc_pair.id)

    r = get_redis_client()
    if not r.exists(rcd.fence_key):
        return None

    return TaskQueueState(
        task_id="", task_name=rcd.fence_key, status=TaskStatus.STARTED
    )


def get_deletion_attempt_snapshot(
    connector_id: int, credential_id: int, db_session: Session
) -> DeletionAttemptSnapshot | None:
    deletion_task = _get_deletion_status(connector_id, credential_id, db_session)
    if not deletion_task:
        return None

    return DeletionAttemptSnapshot(
        connector_id=connector_id,
        credential_id=credential_id,
        status=deletion_task.status,
    )


def skip_cc_pair_pruning_by_task(
    pruning_task: TaskQueueState | None, db_session: Session
) -> bool:
    """task should be the latest prune task for this cc_pair"""
    if not ALLOW_SIMULTANEOUS_PRUNING:
        # if only one prune is allowed at any time, then check to see if any prune
        # is active
        pruning_type_task_name = name_cc_prune_task()
        last_pruning_type_task = get_latest_task_by_type(
            pruning_type_task_name, db_session
        )

        if last_pruning_type_task and check_task_is_live_and_not_timed_out(
            last_pruning_type_task, db_session
        ):
            return True

    if pruning_task and check_task_is_live_and_not_timed_out(pruning_task, db_session):
        # if the last task is live right now, we shouldn't start a new one
        return True

    return False


def should_prune_cc_pair(
    connector: Connector, credential: Credential, db_session: Session
) -> bool:
    if not connector.prune_freq:
        return False

    pruning_task_name = name_cc_prune_task(
        connector_id=connector.id, credential_id=credential.id
    )
    last_pruning_task = get_latest_task(pruning_task_name, db_session)

    if skip_cc_pair_pruning_by_task(last_pruning_task, db_session):
        return False

    current_db_time = get_db_current_time(db_session)

    if not last_pruning_task:
        # If the connector has never been pruned, then compare vs when the connector
        # was created
        time_since_initialization = current_db_time - connector.time_created
        if time_since_initialization.total_seconds() >= connector.prune_freq:
            return True
        return False

    if not last_pruning_task.start_time:
        # if the last prune task hasn't started, we shouldn't start a new one
        return False

    # if the last prune task has a start time, then compare against it to determine
    # if we should start
    time_since_last_pruning = current_db_time - last_pruning_task.start_time
    return time_since_last_pruning.total_seconds() >= connector.prune_freq


def document_batch_to_ids(doc_batch: list[Document]) -> set[str]:
    return {doc.id for doc in doc_batch}


def extract_ids_from_runnable_connector(runnable_connector: BaseConnector) -> set[str]:
    """
    If the PruneConnector hasnt been implemented for the given connector, just pull
    all docs using the load_from_state and grab out the IDs
    """
    all_connector_doc_ids: set[str] = set()

    doc_batch_generator = None
    if isinstance(runnable_connector, IdConnector):
        all_connector_doc_ids = runnable_connector.retrieve_all_source_ids()
    elif isinstance(runnable_connector, LoadConnector):
        doc_batch_generator = runnable_connector.load_from_state()
    elif isinstance(runnable_connector, PollConnector):
        start = datetime(1970, 1, 1, tzinfo=timezone.utc).timestamp()
        end = datetime.now(timezone.utc).timestamp()
        doc_batch_generator = runnable_connector.poll_source(start=start, end=end)
    else:
        raise RuntimeError("Pruning job could not find a valid runnable_connector.")

    if doc_batch_generator:
        doc_batch_processing_func = document_batch_to_ids
        if MAX_PRUNING_DOCUMENT_RETRIEVAL_PER_MINUTE:
            doc_batch_processing_func = rate_limit_builder(
                max_calls=MAX_PRUNING_DOCUMENT_RETRIEVAL_PER_MINUTE, period=60
            )(document_batch_to_ids)
        for doc_batch in doc_batch_generator:
            all_connector_doc_ids.update(doc_batch_processing_func(doc_batch))

    return all_connector_doc_ids


def celery_is_listening_to_queue(worker: Any, name: str) -> bool:
    """Checks to see if we're listening to the named queue"""

    # how to get a list of queues this worker is listening to
    # https://stackoverflow.com/questions/29790523/how-to-determine-which-queues-a-celery-worker-is-consuming-at-runtime
    queue_names = list(worker.app.amqp.queues.consume_from.keys())
    for queue_name in queue_names:
        if queue_name == name:
            return True

    return False


def celery_is_worker_primary(worker: Any) -> bool:
<<<<<<< HEAD
=======
    """There are multiple approaches that could be taken, but the way we do it is to
    check the hostname set for the celery worker, either in celeryconfig.py or on the
    command line."""
>>>>>>> b3c367d0
    hostname = worker.hostname
    if hostname.startswith("light"):
        return False

    if hostname.startswith("heavy"):
        return False

    return True<|MERGE_RESOLUTION|>--- conflicted
+++ resolved
@@ -177,12 +177,9 @@
 
 
 def celery_is_worker_primary(worker: Any) -> bool:
-<<<<<<< HEAD
-=======
     """There are multiple approaches that could be taken, but the way we do it is to
     check the hostname set for the celery worker, either in celeryconfig.py or on the
     command line."""
->>>>>>> b3c367d0
     hostname = worker.hostname
     if hostname.startswith("light"):
         return False
