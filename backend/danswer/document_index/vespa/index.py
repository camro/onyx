import concurrent.futures
import io
import os
import re
import time
import zipfile
from dataclasses import dataclass
from datetime import datetime
from datetime import timedelta
from typing import BinaryIO
from typing import cast

import httpx
import requests

from danswer.configs.chat_configs import DOC_TIME_DECAY
from danswer.configs.chat_configs import NUM_RETURNED_HITS
from danswer.configs.chat_configs import TITLE_CONTENT_RATIO
from danswer.configs.chat_configs import VESPA_SEARCHER_THREADS
from danswer.configs.constants import KV_REINDEX_KEY
from danswer.document_index.interfaces import DocumentIndex
from danswer.document_index.interfaces import DocumentInsertionRecord
from danswer.document_index.interfaces import UpdateRequest
from danswer.document_index.interfaces import VespaChunkRequest
from danswer.document_index.vespa.chunk_retrieval import batch_search_api_retrieval
from danswer.document_index.vespa.chunk_retrieval import (
    get_all_vespa_ids_for_document_id,
)
from danswer.document_index.vespa.chunk_retrieval import (
    parallel_visit_api_retrieval,
)
from danswer.document_index.vespa.chunk_retrieval import query_vespa
from danswer.document_index.vespa.deletion import delete_vespa_docs
from danswer.document_index.vespa.indexing_utils import batch_index_vespa_chunks
from danswer.document_index.vespa.indexing_utils import clean_chunk_id_copy
from danswer.document_index.vespa.indexing_utils import (
    get_existing_documents_from_chunks,
)
from danswer.document_index.vespa.shared_utils.utils import (
    replace_invalid_doc_id_characters,
)
from danswer.document_index.vespa.shared_utils.vespa_request_builders import (
    build_vespa_filters,
)
from danswer.document_index.vespa_constants import ACCESS_CONTROL_LIST
from danswer.document_index.vespa_constants import BATCH_SIZE
from danswer.document_index.vespa_constants import BOOST
from danswer.document_index.vespa_constants import CONTENT_SUMMARY
from danswer.document_index.vespa_constants import DANSWER_CHUNK_REPLACEMENT_PAT
from danswer.document_index.vespa_constants import DATE_REPLACEMENT
from danswer.document_index.vespa_constants import DOCUMENT_ID_ENDPOINT
from danswer.document_index.vespa_constants import DOCUMENT_REPLACEMENT_PAT
from danswer.document_index.vespa_constants import DOCUMENT_SETS
from danswer.document_index.vespa_constants import HIDDEN
from danswer.document_index.vespa_constants import NUM_THREADS
from danswer.document_index.vespa_constants import SEARCH_THREAD_NUMBER_PAT
from danswer.document_index.vespa_constants import VESPA_APPLICATION_ENDPOINT
from danswer.document_index.vespa_constants import VESPA_DIM_REPLACEMENT_PAT
from danswer.document_index.vespa_constants import VESPA_TIMEOUT
from danswer.document_index.vespa_constants import YQL_BASE
from danswer.indexing.models import DocMetadataAwareIndexChunk
from danswer.key_value_store.factory import get_kv_store
from danswer.search.models import IndexFilters
from danswer.search.models import InferenceChunkUncleaned
from danswer.utils.batching import batch_generator
from danswer.utils.logger import setup_logger
from shared_configs.model_server_models import Embedding

logger = setup_logger()


@dataclass
class _VespaUpdateRequest:
    document_id: str
    url: str
    update_request: dict[str, dict]


def in_memory_zip_from_file_bytes(file_contents: dict[str, bytes]) -> BinaryIO:
    zip_buffer = io.BytesIO()
    with zipfile.ZipFile(zip_buffer, "w", zipfile.ZIP_DEFLATED) as zipf:
        for filename, content in file_contents.items():
            zipf.writestr(filename, content)
    zip_buffer.seek(0)
    return zip_buffer


def _create_document_xml_lines(doc_names: list[str | None]) -> str:
    doc_lines = [
        f'<document type="{doc_name}" mode="index" />'
        for doc_name in doc_names
        if doc_name
    ]
    return "\n".join(doc_lines)


def add_ngrams_to_schema(schema_content: str) -> str:
    # Add the match blocks containing gram and gram-size to title and content fields
    schema_content = re.sub(
        r"(field title type string \{[^}]*indexing: summary \| index \| attribute)",
        r"\1\n            match {\n                gram\n                gram-size: 3\n            }",
        schema_content,
    )
    schema_content = re.sub(
        r"(field content type string \{[^}]*indexing: summary \| index)",
        r"\1\n            match {\n                gram\n                gram-size: 3\n            }",
        schema_content,
    )
    return schema_content


class VespaIndex(DocumentIndex):
    def __init__(
        self,
        index_name: str,
        secondary_index_name: str | None,
        httpx_client: httpx.Client | None = None,
    ) -> None:
        self.index_name = index_name
        self.secondary_index_name = secondary_index_name
        self.httpx_client = httpx_client or httpx.Client(http2=True)

    def ensure_indices_exist(
        self,
        index_embedding_dim: int,
        secondary_index_embedding_dim: int | None,
    ) -> None:
        deploy_url = f"{VESPA_APPLICATION_ENDPOINT}/tenant/default/prepareandactivate"
        logger.info(f"Deploying Vespa application package to {deploy_url}")

        vespa_schema_path = os.path.join(
            os.getcwd(), "danswer", "document_index", "vespa", "app_config"
        )
        schema_file = os.path.join(vespa_schema_path, "schemas", "danswer_chunk.sd")
        services_file = os.path.join(vespa_schema_path, "services.xml")
        overrides_file = os.path.join(vespa_schema_path, "validation-overrides.xml")

        with open(services_file, "r") as services_f:
            services_template = services_f.read()

        schema_names = [self.index_name, self.secondary_index_name]

        doc_lines = _create_document_xml_lines(schema_names)
        services = services_template.replace(DOCUMENT_REPLACEMENT_PAT, doc_lines)
        services = services.replace(
            SEARCH_THREAD_NUMBER_PAT, str(VESPA_SEARCHER_THREADS)
        )

        kv_store = get_kv_store()

        needs_reindexing = False
        try:
            needs_reindexing = cast(bool, kv_store.load(KV_REINDEX_KEY))
        except Exception:
            logger.debug("Could not load the reindexing flag. Using ngrams")

        with open(overrides_file, "r") as overrides_f:
            overrides_template = overrides_f.read()

        # Vespa requires an override to erase data including the indices we're no longer using
        # It also has a 30 day cap from current so we set it to 7 dynamically
        now = datetime.now()
        date_in_7_days = now + timedelta(days=7)
        formatted_date = date_in_7_days.strftime("%Y-%m-%d")

        overrides = overrides_template.replace(DATE_REPLACEMENT, formatted_date)

        zip_dict = {
            "services.xml": services.encode("utf-8"),
            "validation-overrides.xml": overrides.encode("utf-8"),
        }

        with open(schema_file, "r") as schema_f:
            schema_template = schema_f.read()
        schema = schema_template.replace(
            DANSWER_CHUNK_REPLACEMENT_PAT, self.index_name
        ).replace(VESPA_DIM_REPLACEMENT_PAT, str(index_embedding_dim))
        schema = add_ngrams_to_schema(schema) if needs_reindexing else schema
        zip_dict[f"schemas/{schema_names[0]}.sd"] = schema.encode("utf-8")

        if self.secondary_index_name:
            upcoming_schema = schema_template.replace(
                DANSWER_CHUNK_REPLACEMENT_PAT, self.secondary_index_name
            ).replace(VESPA_DIM_REPLACEMENT_PAT, str(secondary_index_embedding_dim))
            zip_dict[f"schemas/{schema_names[1]}.sd"] = upcoming_schema.encode("utf-8")

        zip_file = in_memory_zip_from_file_bytes(zip_dict)

        headers = {"Content-Type": "application/zip"}
        response = requests.post(deploy_url, headers=headers, data=zip_file)
        if response.status_code != 200:
            raise RuntimeError(
                f"Failed to prepare Vespa Danswer Index. Response: {response.text}"
            )

    def index(
        self,
        chunks: list[DocMetadataAwareIndexChunk],
    ) -> set[DocumentInsertionRecord]:
        """Receive a list of chunks from a batch of documents and index the chunks into Vespa along
        with updating the associated permissions. Assumes that a document will not be split into
        multiple chunk batches calling this function multiple times, otherwise only the last set of
        chunks will be kept"""
        # IMPORTANT: This must be done one index at a time, do not use secondary index here
        cleaned_chunks = [clean_chunk_id_copy(chunk) for chunk in chunks]

        existing_docs: set[str] = set()

        # NOTE: using `httpx` here since `requests` doesn't support HTTP2. This is beneficial for
        # indexing / updates / deletes since we have to make a large volume of requests.
        with (
            concurrent.futures.ThreadPoolExecutor(max_workers=NUM_THREADS) as executor,
            httpx.Client(http2=True) as http_temp_client,
        ):
            httpx_client = self.httpx_client
            if not httpx_client:
                httpx_client = http_temp_client

            # Check for existing documents, existing documents need to have all of their chunks deleted
            # prior to indexing as the document size (num chunks) may have shrunk
            first_chunks = [chunk for chunk in cleaned_chunks if chunk.chunk_id == 0]
            for chunk_batch in batch_generator(first_chunks, BATCH_SIZE):
                existing_docs.update(
                    get_existing_documents_from_chunks(
                        chunks=chunk_batch,
                        index_name=self.index_name,
                        http_client=httpx_client,
                        executor=executor,
                    )
                )

            for doc_id_batch in batch_generator(existing_docs, BATCH_SIZE):
                delete_vespa_docs(
                    document_ids=doc_id_batch,
                    index_name=self.index_name,
                    http_client=httpx_client,
                    executor=executor,
                )

            for chunk_batch in batch_generator(cleaned_chunks, BATCH_SIZE):
                batch_index_vespa_chunks(
                    chunks=chunk_batch,
                    index_name=self.index_name,
                    http_client=httpx_client,
                    executor=executor,
                )

        all_doc_ids = {chunk.source_document.id for chunk in cleaned_chunks}

        return {
            DocumentInsertionRecord(
                document_id=doc_id,
                already_existed=doc_id in existing_docs,
            )
            for doc_id in all_doc_ids
        }

    @staticmethod
    def _apply_updates_batched(
        updates: list[_VespaUpdateRequest],
        http_client: httpx.Client,
        batch_size: int = BATCH_SIZE,
    ) -> None:
        """Runs a batch of updates in parallel via the ThreadPoolExecutor."""

        def _update_chunk(
            update: _VespaUpdateRequest, http_client: httpx.Client
        ) -> httpx.Response:
            logger.debug(
                f"Updating with request to {update.url} with body {update.update_request}"
            )
            return http_client.put(
                update.url,
                headers={"Content-Type": "application/json"},
                json=update.update_request,
            )

        # NOTE: using `httpx` here since `requests` doesn't support HTTP2. This is beneficient for
        # indexing / updates / deletes since we have to make a large volume of requests.
        with concurrent.futures.ThreadPoolExecutor(max_workers=NUM_THREADS) as executor:
            for update_batch in batch_generator(updates, batch_size):
                future_to_document_id = {
                    executor.submit(
                        _update_chunk,
                        update,
                        http_client,
                    ): update.document_id
                    for update in update_batch
                }
                for future in concurrent.futures.as_completed(future_to_document_id):
                    res = future.result()
                    try:
                        res.raise_for_status()
                    except requests.HTTPError as e:
                        failure_msg = f"Failed to update document: {future_to_document_id[future]}"
                        raise requests.HTTPError(failure_msg) from e

    def update(self, update_requests: list[UpdateRequest]) -> None:
        logger.debug(f"Updating {len(update_requests)} documents in Vespa")

        # Handle Vespa character limitations
        # Mutating update_requests but it's not used later anyway
        for update_request in update_requests:
            update_request.document_ids = [
                replace_invalid_doc_id_characters(doc_id)
                for doc_id in update_request.document_ids
            ]

        update_start = time.monotonic()

        processed_updates_requests: list[_VespaUpdateRequest] = []
        all_doc_chunk_ids: dict[str, list[str]] = {}

        # Fetch all chunks for each document ahead of time
        index_names = [self.index_name]
        if self.secondary_index_name:
            index_names.append(self.secondary_index_name)

        chunk_id_start_time = time.monotonic()
        with (
            concurrent.futures.ThreadPoolExecutor(max_workers=NUM_THREADS) as executor,
            httpx.Client(http2=True) as http_temp_client,
        ):
            httpx_client = self.httpx_client
            if not httpx_client:
                httpx_client = http_temp_client

            future_to_doc_chunk_ids = {
                executor.submit(
                    get_all_vespa_ids_for_document_id,
                    document_id=document_id,
                    index_name=index_name,
                    http_client=httpx_client,
                    filters=None,
                    get_large_chunks=True,
                ): (document_id, index_name)
                for index_name in index_names
                for update_request in update_requests
                for document_id in update_request.document_ids
            }
            for future in concurrent.futures.as_completed(future_to_doc_chunk_ids):
                document_id, index_name = future_to_doc_chunk_ids[future]
                try:
                    doc_chunk_ids = future.result()
                    if document_id not in all_doc_chunk_ids:
                        all_doc_chunk_ids[document_id] = []
                    all_doc_chunk_ids[document_id].extend(doc_chunk_ids)
                except Exception as e:
                    logger.error(
                        f"Error retrieving chunk IDs for document {document_id} in index {index_name}: {e}"
                    )
        logger.debug(
            f"Took {time.monotonic() - chunk_id_start_time:.2f} seconds to fetch all Vespa chunk IDs"
        )

        # Build the _VespaUpdateRequest objects
        for update_request in update_requests:
            update_dict: dict[str, dict] = {"fields": {}}
            if update_request.boost is not None:
                update_dict["fields"][BOOST] = {"assign": update_request.boost}
            if update_request.document_sets is not None:
                update_dict["fields"][DOCUMENT_SETS] = {
                    "assign": {
                        document_set: 1 for document_set in update_request.document_sets
                    }
                }
            if update_request.access is not None:
                update_dict["fields"][ACCESS_CONTROL_LIST] = {
                    "assign": {
                        acl_entry: 1 for acl_entry in update_request.access.to_acl()
                    }
                }
            if update_request.hidden is not None:
                update_dict["fields"][HIDDEN] = {"assign": update_request.hidden}

            if not update_dict["fields"]:
                logger.error("Update request received but nothing to update")
                continue

            for document_id in update_request.document_ids:
                for doc_chunk_id in all_doc_chunk_ids[document_id]:
                    processed_updates_requests.append(
                        _VespaUpdateRequest(
                            document_id=document_id,
                            url=f"{DOCUMENT_ID_ENDPOINT.format(index_name=self.index_name)}/{doc_chunk_id}",
                            update_request=update_dict,
                        )
                    )
        with httpx.Client(http2=True) as http_temp_client:
            httpx_client = self.httpx_client
            if not httpx_client:
                httpx_client = http_temp_client

            self._apply_updates_batched(
                processed_updates_requests, http_client=httpx_client
            )

        logger.debug(
            "Finished updating Vespa documents in %.2f seconds",
            time.monotonic() - update_start,
        )

    def update_single(self, update_request: UpdateRequest) -> None:
        """Note: if the document id does not exist, the update will be a no-op and the
        function will complete with no errors or exceptions.
        Handle other exceptions if you wish to implement retry behavior
        """
        timing = {}
        timing["start"] = time.monotonic()

        if len(update_request.document_ids) != 1:
            raise ValueError("update_request must contain a single document id")

        # Handle Vespa character limitations
        # Mutating update_request but it's not used later anyway
        update_request.document_ids = [
            replace_invalid_doc_id_characters(doc_id)
            for doc_id in update_request.document_ids
        ]

        # update_start = time.monotonic()

        # Fetch all chunks for each document ahead of time
        index_names = [self.index_name]
        if self.secondary_index_name:
            index_names.append(self.secondary_index_name)

<<<<<<< HEAD
        # chunk_id_start_time = time.monotonic()
        timing["chunk_fetch_start"] = time.monotonic()
        all_doc_chunk_ids: list[str] = []
        for index_name in index_names:
            for document_id in update_request.document_ids:
                # this calls vespa and can raise http exceptions
                doc_chunk_ids = get_all_vespa_ids_for_document_id(
                    document_id=document_id,
                    index_name=index_name,
                    filters=None,
                    get_large_chunks=True,
                )
                all_doc_chunk_ids.extend(doc_chunk_ids)
        timing["chunk_fetch_end"] = time.monotonic()
        timing_chunk_fetch = timing["chunk_fetch_end"] - timing["chunk_fetch_start"]
=======
        chunk_id_start_time = time.monotonic()

        with httpx.Client(http2=True) as http_temp_client:
            httpx_client = self.httpx_client
            if not httpx_client:
                httpx_client = http_temp_client

            all_doc_chunk_ids: list[str] = []
            for index_name in index_names:
                for document_id in update_request.document_ids:
                    # this calls vespa and can raise http exceptions
                    doc_chunk_ids = get_all_vespa_ids_for_document_id(
                        document_id=document_id,
                        index_name=index_name,
                        http_client=httpx_client,
                        filters=None,
                        get_large_chunks=True,
                    )
                    all_doc_chunk_ids.extend(doc_chunk_ids)

>>>>>>> 92c09235
        logger.debug(
            f"Took {timing_chunk_fetch:.2f} seconds to fetch all Vespa chunk IDs"
        )

        # Build the _VespaUpdateRequest objects
        update_dict: dict[str, dict] = {"fields": {}}
        if update_request.boost is not None:
            update_dict["fields"][BOOST] = {"assign": update_request.boost}
        if update_request.document_sets is not None:
            update_dict["fields"][DOCUMENT_SETS] = {
                "assign": {
                    document_set: 1 for document_set in update_request.document_sets
                }
            }
        if update_request.access is not None:
            update_dict["fields"][ACCESS_CONTROL_LIST] = {
                "assign": {acl_entry: 1 for acl_entry in update_request.access.to_acl()}
            }
        if update_request.hidden is not None:
            update_dict["fields"][HIDDEN] = {"assign": update_request.hidden}

        if not update_dict["fields"]:
            logger.error("Update request received but nothing to update")
            return

        processed_update_requests: list[_VespaUpdateRequest] = []
        for document_id in update_request.document_ids:
            for doc_chunk_id in all_doc_chunk_ids:
                processed_update_requests.append(
                    _VespaUpdateRequest(
                        document_id=document_id,
                        url=f"{DOCUMENT_ID_ENDPOINT.format(index_name=self.index_name)}/{doc_chunk_id}",
                        update_request=update_dict,
                    )
                )

        with httpx.Client(http2=True) as http_temp_client:
            httpx_client = self.httpx_client
            if not httpx_client:
                httpx_client = http_temp_client

            for update in processed_update_requests:
                httpx_client.put(
                    update.url,
                    headers={"Content-Type": "application/json"},
                    json=update.update_request,
                )
        timing["end"] = time.monotonic()

        # logger.debug(
        #     "Finished updating Vespa documents in %.2f seconds",
        #     time.monotonic() - update_start,
        # )

        t_setup = timing["chunk_fetch_start"] - timing["start"]
        t_chunk_fetch = timing["chunk_fetch_end"] - timing["chunk_fetch_start"]
        t_update = timing["chunk_fetch_end"] - timing["chunk_fetch_start"]
        t_all = timing["end"] - timing["start"]
        logger.info(
            f"VespaIndex.update_single: setup={t_setup:.2f}"
            f"chunk_fetch={t_chunk_fetch:.2f} "
            f"update={t_update:.2f} "
            f"all={t_all:.2f}"
        )
        return

    def delete(self, doc_ids: list[str]) -> None:
        logger.info(f"Deleting {len(doc_ids)} documents from Vespa")

        time_start = time.monotonic()

        doc_ids = [replace_invalid_doc_id_characters(doc_id) for doc_id in doc_ids]

        # NOTE: using `httpx` here since `requests` doesn't support HTTP2. This is beneficial for
        # indexing / updates / deletes since we have to make a large volume of requests.
        index_names = [self.index_name]
        if self.secondary_index_name:
            index_names.append(self.secondary_index_name)

        with httpx.Client(http2=True) as http_temp_client:
            httpx_client = self.httpx_client
            if not httpx_client:
                httpx_client = http_temp_client

            for index_name in index_names:
                delete_vespa_docs(
                    document_ids=doc_ids,
                    index_name=index_name,
                    http_client=httpx_client,
                )

        t_all = time.monotonic() - time_start
        logger.info(f"VespaIndex.delete: all={t_all:.2f}")

    def id_based_retrieval(
        self,
        chunk_requests: list[VespaChunkRequest],
        filters: IndexFilters,
        batch_retrieval: bool = False,
        get_large_chunks: bool = False,
    ) -> list[InferenceChunkUncleaned]:
        if batch_retrieval:
            return batch_search_api_retrieval(
                index_name=self.index_name,
                chunk_requests=chunk_requests,
                filters=filters,
                get_large_chunks=get_large_chunks,
            )
        return parallel_visit_api_retrieval(
            index_name=self.index_name,
            chunk_requests=chunk_requests,
            filters=filters,
            get_large_chunks=get_large_chunks,
        )

    def hybrid_retrieval(
        self,
        query: str,
        query_embedding: Embedding,
        final_keywords: list[str] | None,
        filters: IndexFilters,
        hybrid_alpha: float,
        time_decay_multiplier: float,
        num_to_retrieve: int,
        offset: int = 0,
        title_content_ratio: float | None = TITLE_CONTENT_RATIO,
    ) -> list[InferenceChunkUncleaned]:
        vespa_where_clauses = build_vespa_filters(filters)
        # Needs to be at least as much as the value set in Vespa schema config
        target_hits = max(10 * num_to_retrieve, 1000)
        yql = (
            YQL_BASE.format(index_name=self.index_name)
            + vespa_where_clauses
            + f"(({{targetHits: {target_hits}}}nearestNeighbor(embeddings, query_embedding)) "
            + f"or ({{targetHits: {target_hits}}}nearestNeighbor(title_embedding, query_embedding)) "
            + 'or ({grammar: "weakAnd"}userInput(@query)) '
            + f'or ({{defaultIndex: "{CONTENT_SUMMARY}"}}userInput(@query)))'
        )

        final_query = " ".join(final_keywords) if final_keywords else query

        logger.debug(f"Query YQL: {yql}")

        params: dict[str, str | int | float] = {
            "yql": yql,
            "query": final_query,
            "input.query(query_embedding)": str(query_embedding),
            "input.query(decay_factor)": str(DOC_TIME_DECAY * time_decay_multiplier),
            "input.query(alpha)": hybrid_alpha,
            "input.query(title_content_ratio)": title_content_ratio
            if title_content_ratio is not None
            else TITLE_CONTENT_RATIO,
            "hits": num_to_retrieve,
            "offset": offset,
            "ranking.profile": f"hybrid_search{len(query_embedding)}",
            "timeout": VESPA_TIMEOUT,
        }

        return query_vespa(params)

    def admin_retrieval(
        self,
        query: str,
        filters: IndexFilters,
        num_to_retrieve: int = NUM_RETURNED_HITS,
        offset: int = 0,
    ) -> list[InferenceChunkUncleaned]:
        vespa_where_clauses = build_vespa_filters(filters, include_hidden=True)
        yql = (
            YQL_BASE.format(index_name=self.index_name)
            + vespa_where_clauses
            + '({grammar: "weakAnd"}userInput(@query) '
            # `({defaultIndex: "content_summary"}userInput(@query))` section is
            # needed for highlighting while the N-gram highlighting is broken /
            # not working as desired
            + f'or ({{defaultIndex: "{CONTENT_SUMMARY}"}}userInput(@query)))'
        )

        params: dict[str, str | int] = {
            "yql": yql,
            "query": query,
            "hits": num_to_retrieve,
            "offset": 0,
            "ranking.profile": "admin_search",
            "timeout": VESPA_TIMEOUT,
        }

        return query_vespa(params)<|MERGE_RESOLUTION|>--- conflicted
+++ resolved
@@ -13,6 +13,7 @@
 import httpx
 import requests
 
+from danswer.configs.app_configs import DOCUMENT_INDEX_NAME
 from danswer.configs.chat_configs import DOC_TIME_DECAY
 from danswer.configs.chat_configs import NUM_RETURNED_HITS
 from danswer.configs.chat_configs import TITLE_CONTENT_RATIO
@@ -425,25 +426,7 @@
         if self.secondary_index_name:
             index_names.append(self.secondary_index_name)
 
-<<<<<<< HEAD
-        # chunk_id_start_time = time.monotonic()
         timing["chunk_fetch_start"] = time.monotonic()
-        all_doc_chunk_ids: list[str] = []
-        for index_name in index_names:
-            for document_id in update_request.document_ids:
-                # this calls vespa and can raise http exceptions
-                doc_chunk_ids = get_all_vespa_ids_for_document_id(
-                    document_id=document_id,
-                    index_name=index_name,
-                    filters=None,
-                    get_large_chunks=True,
-                )
-                all_doc_chunk_ids.extend(doc_chunk_ids)
-        timing["chunk_fetch_end"] = time.monotonic()
-        timing_chunk_fetch = timing["chunk_fetch_end"] - timing["chunk_fetch_start"]
-=======
-        chunk_id_start_time = time.monotonic()
-
         with httpx.Client(http2=True) as http_temp_client:
             httpx_client = self.httpx_client
             if not httpx_client:
@@ -462,10 +445,7 @@
                     )
                     all_doc_chunk_ids.extend(doc_chunk_ids)
 
->>>>>>> 92c09235
-        logger.debug(
-            f"Took {timing_chunk_fetch:.2f} seconds to fetch all Vespa chunk IDs"
-        )
+        timing["chunk_fetch_end"] = time.monotonic()
 
         # Build the _VespaUpdateRequest objects
         update_dict: dict[str, dict] = {"fields": {}}
@@ -556,6 +536,62 @@
 
         t_all = time.monotonic() - time_start
         logger.info(f"VespaIndex.delete: all={t_all:.2f}")
+
+    def delete_single(self, doc_id: str) -> None:
+        # Vespa deletion is poorly documented ... luckily we found this
+        # https://docs.vespa.ai/en/operations/batch-delete.html#example
+
+        time_start = time.monotonic()
+
+        doc_id = replace_invalid_doc_id_characters(doc_id)
+
+        # NOTE: using `httpx` here since `requests` doesn't support HTTP2. This is beneficial for
+        # indexing / updates / deletes since we have to make a large volume of requests.
+        index_names = [self.index_name]
+        if self.secondary_index_name:
+            index_names.append(self.secondary_index_name)
+
+        # if self.httpx_client:
+        #     for index_name in index_names:
+        #         _delete_vespa_doc_chunks(document_id=doc_id, index_name=index_name, http_client=self.httpx_client)
+        # else:
+        #     with httpx.Client(http2=True) as httpx_client:
+        #         for index_name in index_names:
+        #             _delete_vespa_doc_chunks(document_id=doc_id, index_name=index_name, http_client=httpx_client)
+
+        for index_name in index_names:
+            params = httpx.QueryParams(
+                {
+                    "selection": f"{index_name}.document_id=='{doc_id}'",
+                    "cluster": DOCUMENT_INDEX_NAME,
+                }
+            )
+
+            while True:
+                try:
+                    resp = self.httpx_client.delete(
+                        f"{DOCUMENT_ID_ENDPOINT.format(index_name=index_name)}",
+                        params=params,
+                    )
+                    resp.raise_for_status()
+                except httpx.HTTPStatusError as e:
+                    logger.error(f"Failed to delete chunk, details: {e.response.text}")
+                    raise
+
+                resp_data = resp.json()
+                if "documentCount" in resp_data:
+                    count = resp_data["documentCount"]
+                    logger.info(f"VespaIndex.delete_single: chunks_deleted={count}")
+
+                # Check for continuation token to handle pagination
+                if "continuation" not in resp_data:
+                    break  # Exit loop if no continuation token
+
+                if not resp_data["continuation"]:
+                    break  # Exit loop if continuation token is empty
+
+        t_all = time.monotonic() - time_start
+        logger.info(f"VespaIndex.delete_single: all={t_all:.2f}")
 
     def id_based_retrieval(
         self,
