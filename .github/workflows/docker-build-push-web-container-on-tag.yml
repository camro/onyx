--- conflicted
+++ resolved
@@ -65,15 +65,11 @@
 
           labels: ${{ steps.meta.outputs.labels }}
           outputs: type=image,name=${{ env.REGISTRY_IMAGE }},push-by-digest=true,name-canonical=true,push=true
-<<<<<<< HEAD
           cache-from: type=s3,prefix=cache/${{ github.repository }}/${{ env.DEPLOYMENT }}/web-${{ env.PLATFORM_PAIR }},region=${{ env.RUNS_ON_AWS_REGION }},bucket=${{ env.RUNS_ON_S3_BUCKET_CACHE }}
           cache-to: type=s3,prefix=cache/${{ github.repository }}/${{ env.DEPLOYMENT }}/web-${{ env.PLATFORM_PAIR }},region=${{ env.RUNS_ON_AWS_REGION }},bucket=${{ env.RUNS_ON_S3_BUCKET_CACHE }},mode=max
-          # needed due to weird interactions with the builds for different platforms
-          # NOTE(rkuo): this may not be true any more with the proper cache prefixing by architecture
-=======
-          # needed due to weird interactions with the builds for different platforms
->>>>>>> 0497bfdf
-          no-cache: true
+          # no-cache needed due to weird interactions with the builds for different platforms
+          # NOTE(rkuo): this may not be true any more with the proper cache prefixing by architecture - currently testing with it off
+#           no-cache: true
           
       - name: Export digest
         run: |
